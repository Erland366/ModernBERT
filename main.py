# Copyright 2022 MosaicML Examples authors
# SPDX-License-Identifier: Apache-2.0

import os
from pathlib import Path
import sys
import warnings
from typing import Optional, cast

import torch
from torch import nn

from src.bert_layers.configuration_bert import FlexBertConfig
from src.bert_layers.model import init_mlm_model_from_pretrained

# Add folder root to path to allow us to use relative imports regardless of what directory the script is run from
sys.path.append(os.path.dirname(os.path.realpath(__file__)))

from composer import Evaluator, Trainer, algorithms
from composer.callbacks import LRMonitor, MemoryMonitor, OptimizerMonitor, RuntimeEstimator, SpeedMonitor
from composer.core import DataSpec
from composer.loggers import WandBLogger
from composer.optim import DecoupledAdamW
from composer.optim.scheduler import (
    ConstantWithWarmupScheduler,
    CosineAnnealingWithWarmupScheduler,
    LinearWithWarmupScheduler,
)
from composer.utils import dist, reproducibility
from composer.utils.checkpoint import _ensure_valid_checkpoint
from omegaconf import DictConfig, OmegaConf
from omegaconf import OmegaConf as om
from torch.optim import AdamW

import src.flex_bert as flex_bert_module
import src.hf_bert as hf_bert_module
import src.mosaic_bert as mosaic_bert_module
import src.text_data as text_data_module
<<<<<<< HEAD
=======
from src.callbacks.scheduled_gc import ScheduledGarbageCollector
from src.callbacks.log_grad_norm import LogGradNorm
from src.scheduler import CosineInverseSqrtScheduler, WarmupStableDecayScheduler, OneMinusSqrtScheduler
from src.sequence_packer import split_packed_batch, get_num_samples_in_packed_batch
>>>>>>> 5d669641
from src.callbacks.dataloader_speed import DataloaderSpeedMonitor
from src.callbacks.log_grad_norm import LogGradNorm
from src.callbacks.packing_efficiency import PackingEfficency
from src.callbacks.scheduled_gc import ScheduledGarbageCollector
from src.scheduler import CosineInverseSqrtScheduler, WarmupStableDecayScheduler
from src.sequence_packer import get_num_samples_in_packed_batch, split_packed_batch


def update_batch_size_info(cfg: DictConfig):
    global_batch_size, device_microbatch_size = cfg.global_train_batch_size, cfg.device_train_microbatch_size
    if global_batch_size % dist.get_world_size() != 0:
        raise ValueError(
            f"Global batch size {global_batch_size} is not divisible by {dist.get_world_size()} "
            "as a result, the batch size would be truncated, please adjust `global_batch_size` "
            f"to be divisible by world size, {dist.get_world_size()}."
        )
    device_train_batch_size = global_batch_size // dist.get_world_size()
    if isinstance(device_microbatch_size, int):
        if device_microbatch_size > device_train_batch_size:
            print(
                f"WARNING: device_train_microbatch_size > device_train_batch_size, "
                f"will be reduced from {device_microbatch_size} -> {device_train_batch_size}."
            )
            device_microbatch_size = device_train_batch_size
    cfg.n_gpus = dist.get_world_size()
    cfg.device_train_batch_size = device_train_batch_size
    cfg.device_train_microbatch_size = device_microbatch_size

    # Safely set `device_eval_microbatch_size` if not provided by user
    if "device_eval_microbatch_size" not in cfg:
        if cfg.device_train_microbatch_size == "auto":
            cfg.device_eval_microbatch_size = 1
        else:
            cfg.device_eval_microbatch_size = cfg.device_train_microbatch_size

    global_eval_batch_size, device_eval_microbatch_size = (
        cfg.get("global_eval_batch_size", global_batch_size),
        cfg.device_eval_microbatch_size,
    )
    device_eval_batch_size = global_eval_batch_size // dist.get_world_size()
    if isinstance(device_eval_microbatch_size, int):
        if device_eval_microbatch_size > device_eval_microbatch_size:
            print(
                f"WARNING: device_eval_microbatch_size > device_eval_batch_size, "
                f"will be reduced from {device_eval_microbatch_size} -> {device_eval_batch_size}."
            )
            device_eval_microbatch_size = device_eval_batch_size
    cfg.device_eval_batch_size = device_eval_batch_size
    cfg.device_eval_microbatch_size = device_eval_microbatch_size
    return cfg


# from timm: https://github.com/huggingface/pytorch-image-models/blob/main/timm/optim/optim_factory.py
# Copyright 2019 Ross Wightman, Apache-2.0 License
def param_groups_weight_decay(model: nn.Module, weight_decay=1e-5, no_weight_decay_list=()):
    no_weight_decay_list = set(no_weight_decay_list)
    decay = []
    no_decay = []
    for name, param in model.named_parameters():
        if not param.requires_grad:
            continue

        if param.ndim <= 1 or name.endswith(".bias") or name in no_weight_decay_list:
            no_decay.append(param)
        else:
            decay.append(param)

    return [{"params": no_decay, "weight_decay": 0.0}, {"params": decay, "weight_decay": weight_decay}]


def log_config(cfg: DictConfig):
    print(om.to_yaml(cfg))
    if "wandb" in cfg.get("loggers", {}):
        try:
            import wandb
        except ImportError as e:
            raise e
        if wandb.run:
            wandb.config.update(om.to_container(cfg, resolve=True))


def build_algorithm(name, kwargs):
    if name == "gradient_clipping":
        return algorithms.GradientClipping(**kwargs)
    elif name == "alibi":
        return algorithms.Alibi(**kwargs)
    elif name == "gated_linear_units":
        return algorithms.GatedLinearUnits(**kwargs)
    else:
        raise ValueError(f"Not sure how to build algorithm: {name}")


def build_callback(name, kwargs):
    if name == "lr_monitor":
        return LRMonitor()
    elif name == "memory_monitor":
        return MemoryMonitor()
    elif name == "speed_monitor":
        return SpeedMonitor(
            window_size=kwargs.get("window_size", 1), gpu_flops_available=kwargs.get("gpu_flops_available", None)
        )
    elif name == "runtime_estimator":
        return RuntimeEstimator()
    elif name == "optimizer_monitor":
        return OptimizerMonitor(
            log_optimizer_metrics=kwargs.get("log_optimizer_metrics", True),
        )
    elif name == "scheduled_gc":
        return ScheduledGarbageCollector(batch_interval=kwargs.get("batch_interval", 100_000))
    elif name == "log_grad_norm":
        return LogGradNorm(
            log_optimizer_metrics=kwargs.get("log_optimizer_metrics", True),
            batch_log_interval=kwargs.get("batch_log_interval", 10),
        )
    elif name == "dataloader_speed":
        return DataloaderSpeedMonitor()
    elif name == "packing_efficiency":
        return PackingEfficency(log_interval=kwargs.get("log_interval", 10))
    else:
        raise ValueError(f"Not sure how to build callback: {name}")


def build_logger(name, kwargs):
    if name == "wandb":
        return WandBLogger(**kwargs)
    else:
        raise ValueError(f"Not sure how to build logger: {name}")


def build_scheduler(cfg):
    if cfg.name == "constant_with_warmup":
        return ConstantWithWarmupScheduler(t_warmup=cfg.t_warmup)
    elif cfg.name == "cosine_with_warmup":
        return CosineAnnealingWithWarmupScheduler(t_warmup=cfg.t_warmup, alpha_f=cfg.alpha_f)
    elif cfg.name == "linear_decay_with_warmup":
        return LinearWithWarmupScheduler(t_warmup=cfg.t_warmup, alpha_f=cfg.alpha_f)
    elif cfg.name == "warmup_stable_decay":
        return WarmupStableDecayScheduler(
            t_warmup=cfg.t_warmup, alpha_f=cfg.alpha_f, t_decay=cfg.get("t_decay", "0.1dur")
        )
    elif cfg.name == "cosine_inverse_sqrt":
        return CosineInverseSqrtScheduler(
            t_warmup=cfg.t_warmup,
            t_cooldown=cfg.t_cooldown,
            t_cosine=cfg.get("t_cosine", "0.25dur"),
            alpha_f=cfg.alpha_f,
            alpha_s=cfg.get("alpha_s", 0.0),
            warmup_schedule=cfg.get("warmup_schedule", "linear"),
            cooldown_schedule=cfg.get("cooldown_schedule", "linear"),
        )
    elif cfg.name == "one_minus_sqrt":
        return OneMinusSqrtScheduler(
            t_decay=cfg.t_decay,
            t_max=cfg.t_max,
            alpha_f=cfg.alpha_f,
        )
    else:
        raise ValueError(f"Not sure how to build scheduler: {cfg.name}")


def build_optimizer(cfg, model):
    if cfg.get("filter_bias_norm_wd", False):
        params = param_groups_weight_decay(model, weight_decay=cfg.weight_decay)
    else:
        params = model.parameters()

    if cfg.name == "decoupled_adamw":
        return DecoupledAdamW(params, lr=cfg.lr, betas=list(cfg.betas), eps=cfg.eps, weight_decay=cfg.weight_decay)
    elif cfg.name == "adamw":
        print(
            "INFO: You might want to increase the weight decay because in AdamW it is scaled by the lr."
            f" Default weight decay is ``1e-2`` -> {cfg.weight_decay}. Default lr is `lr=1e-3` -> {cfg.lr}."
        )
        return AdamW(params, lr=cfg.lr, betas=list(cfg.betas), eps=cfg.eps, weight_decay=cfg.weight_decay)
    elif cfg.name == "stableadamw":
        try:
            if cfg.get("log_grad_norm", False):
                from src.optimizer import StableAdamW
            else:
                from optimi import StableAdamW
        except ImportError:
            raise ImportError("Install `pip install torch-optimi` to use the StableAdamW optimizer.")

        print(
            "INFO: You might want to increase the weight decay because in StableAdamW it is scaled by the lr."
            f" Default weight decay is ``1e-2`` -> {cfg.weight_decay}. Default lr is `lr=1e-3` -> {cfg.lr}."
        )
        return StableAdamW(params, lr=cfg.lr, betas=list(cfg.betas), eps=cfg.eps, weight_decay=cfg.weight_decay)
    elif cfg.name == "decoupled_stableadamw":
        try:
            if cfg.get("log_grad_norm", False):
                from src.optimizer import StableAdamW
            else:
                from optimi import StableAdamW
        except ImportError:
            raise ImportError("Install `pip install torch-optimi` to use the StableAdamW optimizer.")

        return StableAdamW(
            params,
            lr=cfg.lr,
            betas=list(cfg.betas),
            eps=cfg.eps,
            weight_decay=cfg.weight_decay,
            decouple_lr=True,
        )
    else:
        raise ValueError(f"Not sure how to build optimizer: {cfg.name}")


def get_num_tokens_in_batch_unpadded(batch: dict):
    return batch["attention_mask"].sum().item()


def build_dataloader(
    cfg,
    tokenizer,
    device_batch_size,
    count_padding_tokens=True,
    device_microbatch_size: int | None = None,
):
    split_batch_fn = None
    num_samples_in_batch_fn = None
    num_tokens_in_batch_fn = None

    if cfg.name == "text":
        data_loader = text_data_module.build_text_dataloader(
            cfg,
            tokenizer,
            device_batch_size,
            device_microbatch_size=device_microbatch_size,
        )
    else:
        raise ValueError(f"Not sure how to build dataloader with config: {cfg}")

    if not count_padding_tokens:
        num_tokens_in_batch_fn = get_num_tokens_in_batch_unpadded
    if cfg.get("sequence_packing", False):
        split_batch_fn = split_packed_batch
        num_samples_in_batch_fn = get_num_samples_in_packed_batch

    data_loader = DataSpec(
        data_loader,
        get_num_tokens_in_batch=num_tokens_in_batch_fn,
        split_batch=split_batch_fn,
        get_num_samples_in_batch=num_samples_in_batch_fn,
    )
    return data_loader


def build_model(cfg: DictConfig):
    if cfg.name == "hf_bert":
        return hf_bert_module.create_hf_bert_mlm(
            pretrained_model_name=cfg.pretrained_model_name,
            use_pretrained=cfg.get("use_pretrained", None),
            model_config=cfg.get("model_config", None),
            tokenizer_name=cfg.get("tokenizer_name", None),
            gradient_checkpointing=cfg.get("gradient_checkpointing", None),
        )
    elif cfg.name == "mosaic_bert":
        return mosaic_bert_module.create_mosaic_bert_mlm(
            pretrained_model_name=cfg.pretrained_model_name,
            pretrained_checkpoint=cfg.get("pretrained_checkpoint", None),
            model_config=cfg.get("model_config", None),
            tokenizer_name=cfg.get("tokenizer_name", None),
            gradient_checkpointing=cfg.get("gradient_checkpointing", None),
        )
    elif cfg.name == "flex_bert":
        return flex_bert_module.create_flex_bert_mlm(
            pretrained_model_name=cfg.pretrained_model_name,
            pretrained_checkpoint=cfg.get("pretrained_checkpoint", None),
            model_config=cfg.get("model_config", None),
            tokenizer_name=cfg.get("tokenizer_name", None),
            gradient_checkpointing=cfg.get("gradient_checkpointing", None),
            recompute_metric_loss=cfg.get("recompute_metric_loss", False),
            disable_train_metrics=cfg.get("disable_train_metrics", False),
        )
    else:
        raise ValueError(f"Not sure how to build model with name={cfg.name}")


def init_from_checkpoint(cfg: DictConfig, new_model: nn.Module):
    print(f"Initializing model from checkpoint {cfg.checkpoint_run_name}")
    checkpoint_cfg = Path(cfg.checkpoint_cfg)
    assert checkpoint_cfg.exists(), f"Checkpoint config {checkpoint_cfg} does not exist"
    pretrained_cfg = om.load(checkpoint_cfg)

    pretrained_model = build_model(pretrained_cfg.model)
    n_params = sum(p.numel() for p in pretrained_model.parameters())

    checkpoint_filepath = Path(cfg.checkpoint_load_path) / f"{cfg.checkpoint_run_name}" / "latest-rank0.pt"
    assert checkpoint_filepath.exists(), f"Checkpoint {checkpoint_filepath} does not exist"
    state = torch.load(_ensure_valid_checkpoint(checkpoint_filepath), map_location="cpu")

    state_dict = state.get("state", {})
    model_state = state_dict.get("model", {})
    assert len(model_state) > 0, "Model state is empty, please check the checkpoint and checkpoint path"

    pretrained_model.load_state_dict(model_state)

    if isinstance(pretrained_cfg.model.model_config, DictConfig):
        model_config = OmegaConf.to_container(pretrained_cfg.model.model_config, resolve=True)
    pretrained_config = FlexBertConfig.from_pretrained(pretrained_cfg.model.pretrained_model_name, **model_config)

    init_mlm_model_from_pretrained(
        config=pretrained_config,
        pretrained_model=pretrained_model.model,
        new_model=new_model.model,
        mode=cfg.get("mode", "tile_weights_from_middle"),
    )
    print(f"Initalized model from checkpoint {cfg.checkpoint_run_name} with {n_params=:.4e} parameters")


def main(cfg: DictConfig, return_trainer: bool = False, do_train: bool = True) -> Optional[Trainer]:
    print("Training using config: ")
    print(om.to_yaml(cfg))
    reproducibility.seed_all(cfg.seed)

    # Get batch size info
    cfg = update_batch_size_info(cfg)

    # Build Model
    print("Initializing model...")
    model = build_model(cfg.model)
    n_params = sum(p.numel() for p in model.parameters())
    print(f"{n_params=:.4e}")

    if cfg.get("init_from_checkpoint", None) is not None:
        init_from_checkpoint(cfg.init_from_checkpoint, model)

    # Dataloaders
    print("Building train loader...")
    train_loader = build_dataloader(
        cfg=cfg.train_loader,
        tokenizer=model.tokenizer,
        device_batch_size=cfg.global_train_batch_size // dist.get_world_size(),
        count_padding_tokens=cfg.get("count_padding_tokens", True),
        device_microbatch_size=cfg.device_train_microbatch_size,
    )
    if cfg.get("eval_loader", None) is not None:
        print("Building eval loader...")
        global_eval_batch_size = cfg.get("global_eval_batch_size", cfg.global_train_batch_size)
        eval_loader = build_dataloader(
            cfg=cfg.eval_loader,
            tokenizer=model.tokenizer,
            device_batch_size=cfg.get("device_eval_batch_size", global_eval_batch_size // dist.get_world_size()),
        )
        eval_evaluator = Evaluator(
            label="eval",
            dataloader=eval_loader,
            device_eval_microbatch_size=cfg.get("device_eval_microbatch_size", None),
        )
    else:
        eval_evaluator = None

    # Optimizer
    optimizer = build_optimizer(cfg.optimizer, model)

    # Scheduler
    scheduler = build_scheduler(cfg.scheduler)

    # Loggers
    loggers = [build_logger(name, logger_cfg) for name, logger_cfg in cfg.get("loggers", {}).items()]

    # Callbacks
    callbacks = [build_callback(name, callback_cfg) for name, callback_cfg in cfg.get("callbacks", {}).items()]

    # Algorithms
    if (
        cfg.get("algorithms", {}).get("gradient_clipping", {}).get("clipping_threshold", 0) > 0
    ) and "stableadamw" in cfg.get("optimizer", {}).get("name", "adamw"):
        warnings.warn(
            f"The StableAdamW optimizer replaces gradient clipping. "
            f"Set {cfg['algorithms']['gradient_clipping']['clipping_threshold']=} to 0.0"
        )

    algorithms = [build_algorithm(name, algorithm_cfg) for name, algorithm_cfg in cfg.get("algorithms", {}).items()]

    if cfg.get("run_name") is None:
        cfg.run_name = os.environ.get("COMPOSER_RUN_NAME", "bert")

    # Build the Trainer
    trainer = Trainer(
        run_name=cfg.run_name,
        seed=cfg.seed,
        model=model,
        algorithms=algorithms,
        train_dataloader=train_loader,
        eval_dataloader=eval_evaluator,
        train_subset_num_batches=cfg.get("train_subset_num_batches", -1),
        eval_subset_num_batches=cfg.get("eval_subset_num_batches", -1),
        optimizers=optimizer,
        schedulers=scheduler,
        max_duration=cfg.max_duration,
        eval_interval=cfg.eval_interval,
        progress_bar=cfg.progress_bar,
        log_to_console=cfg.log_to_console,
        console_log_interval=cfg.console_log_interval,
        loggers=loggers,
        callbacks=callbacks,
        precision=cfg.precision,
        device=cfg.get("device", None),
        device_train_microbatch_size=cfg.get("device_train_microbatch_size", "auto"),
        save_folder=cfg.get("save_folder", None),
        save_interval=cfg.get("save_interval", "1000ba"),
        save_num_checkpoints_to_keep=cfg.get("save_num_checkpoints_to_keep", -1),
        save_overwrite=cfg.get("save_overwrite", False),
        load_path=cfg.get("load_path", None),
        load_weights_only=cfg.get("load_weights_only", False),
        python_log_level=cfg.get("python_log_level", None),
        autoresume=cfg.get("autoresume", None),
        fsdp_config=cfg.get("fsdp_config", None),
        compile_config=cfg.get("compile_config", None),
    )

    print("Logging config...")
    log_config(cfg)

    if do_train:
        print("Starting training...")
        trainer.fit()

    if return_trainer:
        return trainer


if __name__ == "__main__":
    yaml_path, args_list = sys.argv[1], sys.argv[2:]
    with open("yamls/defaults.yaml") as f:
        default_cfg = om.load(f)
    with open(yaml_path) as f:
        yaml_cfg = om.load(f)
    cli_cfg = om.from_cli(args_list)
    cfg = om.merge(default_cfg, yaml_cfg, cli_cfg)
    cfg = cast(DictConfig, cfg)  # for type checking
    main(cfg)<|MERGE_RESOLUTION|>--- conflicted
+++ resolved
@@ -2,9 +2,9 @@
 # SPDX-License-Identifier: Apache-2.0
 
 import os
-from pathlib import Path
 import sys
 import warnings
+from pathlib import Path
 from typing import Optional, cast
 
 import torch
@@ -36,18 +36,11 @@
 import src.hf_bert as hf_bert_module
 import src.mosaic_bert as mosaic_bert_module
 import src.text_data as text_data_module
-<<<<<<< HEAD
-=======
-from src.callbacks.scheduled_gc import ScheduledGarbageCollector
-from src.callbacks.log_grad_norm import LogGradNorm
-from src.scheduler import CosineInverseSqrtScheduler, WarmupStableDecayScheduler, OneMinusSqrtScheduler
-from src.sequence_packer import split_packed_batch, get_num_samples_in_packed_batch
->>>>>>> 5d669641
 from src.callbacks.dataloader_speed import DataloaderSpeedMonitor
 from src.callbacks.log_grad_norm import LogGradNorm
 from src.callbacks.packing_efficiency import PackingEfficency
 from src.callbacks.scheduled_gc import ScheduledGarbageCollector
-from src.scheduler import CosineInverseSqrtScheduler, WarmupStableDecayScheduler
+from src.scheduler import CosineInverseSqrtScheduler, OneMinusSqrtScheduler, WarmupStableDecayScheduler
 from src.sequence_packer import get_num_samples_in_packed_batch, split_packed_batch
 
 
@@ -194,11 +187,7 @@
             cooldown_schedule=cfg.get("cooldown_schedule", "linear"),
         )
     elif cfg.name == "one_minus_sqrt":
-        return OneMinusSqrtScheduler(
-            t_decay=cfg.t_decay,
-            t_max=cfg.t_max,
-            alpha_f=cfg.alpha_f,
-        )
+        return OneMinusSqrtScheduler(t_decay=cfg.t_decay, t_max=cfg.t_max, alpha_f=cfg.alpha_f)
     else:
         raise ValueError(f"Not sure how to build scheduler: {cfg.name}")
 
