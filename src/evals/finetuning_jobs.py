--- conflicted
+++ resolved
@@ -21,11 +21,8 @@
 from composer.optim import ComposerScheduler
 from composer.trainer.trainer import Trainer
 from composer.utils import dist, reproducibility
-<<<<<<< HEAD
-=======
 from omegaconf import DictConfig
 from omegaconf import OmegaConf as om
->>>>>>> 65e6a33f
 from torch.optim import Optimizer
 from torch.utils.data import DataLoader
 
